{
    "$id": "http://blueyonder.com/bydm/location",
    "$schema": "http://json-schema.org/draft-07/schema#",
    "additionalProperties": false,
    "definitions": {
        "AdditionalPartyIdentificationType": {
            "additionalProperties": false,
            "properties": {
                "typeCode": {
                    "description": "Identification of a party by use of a code in addition to the Global Location Number.",
                    "type": [
                        "string",
                        "null"
                    ]
                },
                "value": {
                    "description": "A party identifier that is in addition to the GLN.",
                    "maxLength": 80,
                    "minLength": 1,
                    "type": "string"
                }
            },
            "required": [
                "value"
            ],
            "type": "object"
        },
        "AdditionalPartyIdentificationTypeCode": {
            "type": "string"
        },
        "AllowDropOffEnumerationType": {
            "enum": [
                "D_NULL",
                "D_ALLOWED",
                "D_CONDITIONAL",
                "D_NOT_ALLOWED"
            ],
            "type": "string"
        },
        "AllowPickUpEnumerationType": {
            "enum": [
                "P_NULL",
                "P_ALLOWED",
                "P_CONDITIONAL",
                "P_NOT_ALLOWED"
            ],
            "type": "string"
        },
        "AncestryType": {
            "additionalProperties": false,
            "properties": {
                "actionCode": {
                    "$ref": "#/definitions/SegmentActionEnumerationType"
                },
                "hierarchyId": {
                    "description": "The hierarchy to which the ancestry member belongs. If not passed, the value will default to the hierarchyIdentifier assigned to the member.",
                    "type": [
                        "string",
                        "null"
                    ]
                },
                "hierarchyLevelId": {
                    "description": "The hierarchy level identifier to which the ancestry member belongs.  If none provided, the sequence of ancestry occurrences determines the level. For example, the first occurrence of ancestry would represent the immediate ancestor.",
                    "type": [
                        "string",
                        "null"
                    ]
                },
                "memberId": {
                    "description": "The set of characters that uniquely references a member of a hierarchy.",
                    "type": "string"
                },
                "memberName": {
                    "description": "The term by which the member is commonly known by the business.",
                    "type": [
                        "string",
                        "null"
                    ]
                }
            },
            "required": [
                "memberId"
            ],
            "type": "object"
        },
        "AssociatedShipFromType": {
            "additionalProperties": false,
            "nullable": true,
            "properties": {
                "allLocations": {
                    "description": "Location can ship to / ship from all locations.",
                    "type": "boolean"
                },
                "isManagedByTransportation": {
                    "description": "Location is managed by transportation system.",
                    "type": "boolean"
                },
                "shipFrom": {
                    "description": "Basic location receives from these locations.",
                    "items": {
                        "$ref": "#/definitions/ShipFromType"
                    },
                    "type": "array"
                }
            },
            "type": "object"
        },
        "AssociatedShipToType": {
            "additionalProperties": false,
            "nullable": true,
            "properties": {
                "allLocations": {
                    "description": "Location can ship to / ship from all locations.",
                    "type": "boolean"
                },
                "isManagedByTransportation": {
                    "description": "Location is managed by transportation system.",
                    "type": "boolean"
                },
                "shipTo": {
                    "description": "Basic location shipping to these locations.",
                    "items": {
                        "$ref": "#/definitions/ShipToType"
                    },
                    "type": "array"
                }
            },
            "type": "object"
        },
        "BasicLocationType": {
            "additionalProperties": false,
            "dependencies": {
                "avpList": {
                    "not": {
                        "required": [
                            "extensions"
                        ]
                    }
                },
                "extensions": {
                    "not": {
                        "required": [
                            "avpList"
                        ]
                    }
                }
            },
            "nullable": true,
            "properties": {
                "accountGroup": {
                    "description": "CustomerAccountGroup.",
                    "type": [
                        "string",
                        "null"
                    ]
                },
                "additionalPartyId": {
                    "description": "Identifier of the party or location, specified in addition to the GLN.",
                    "items": {
                        "$ref": "#/definitions/AdditionalPartyIdentificationType"
                    },
                    "type": "array"
                },
                "address": {
                    "$ref": "#/definitions/LocationAddressType"
                },
                "avpList": {
                    "description": "Deprecated, use 'extensions' instead. The placeholder for non-standard data.",
                    "items": {
                        "$ref": "#/definitions/EcomStringAttributeValuePairListType"
                    },
                    "type": "array"
                },
                "banner": {
                    "description": "The term for a subsidiary used by an enterprise.",
                    "type": [
                        "string",
                        "null"
                    ]
                },
                "contact": {
                    "description": "Information on an individual or department acting as point of contact for an organization.",
                    "items": {
                        "$ref": "#/definitions/LocationContactType"
                    },
                    "type": "array"
                },
                "deliveryPostalCode": {
                    "description": "The postal code to which the orders from this location can be delivered.",
                    "items": {
                        "maxLength": 80,
                        "minLength": 1,
                        "type": "string"
                    },
                    "type": [
                        "array",
                        "null"
                    ]
                },
                "description": {
                    "$ref": "#/definitions/DescriptionType"
                },
                "extensions": {
                    "$ref": "#/definitions/ExtensionType"
                },
                "isCrossDock": {
                    "description": "This attribute will define if Location is Cross Dock also.",
                    "type": "boolean"
                },
                "isResidentialAddress": {
                    "description": "Indicates whether the address is a residential address. If omitted from input, false will be assumed.",
                    "type": "boolean"
                },
                "isTemporaryAddress": {
                    "description": "Indicates that a an address is intended for limited use, and not for long-term management by the system.",
                    "type": "boolean"
                },
                "locationName": {
                    "description": "The user friendly name of the location.",
                    "maxLength": 80,
                    "minLength": 1,
                    "type": [
                        "string",
                        "null"
                    ]
                },
                "locationSubType": {
                    "description": "A further classification of a location type.  For example a location type of \"PORT\" could be designated as an Airport or Seaport.",
                    "type": [
                        "string",
                        "null"
                    ]
                },
                "locationTypeCode": {
                    "description": "Physical type of location, such as warehouse or store.",
                    "type": [
                        "string",
                        "null"
                    ]
                },
                "operatingHours": {
                    "$ref": "#/definitions/OperatingHours"
                },
                "organisationName": {
                    "description": "The official name of the organisation.\n\n\n",
                    "maxLength": 200,
                    "minLength": 1,
                    "type": [
                        "string",
                        "null"
                    ]
                },
                "shipFromLocations": {
                    "$ref": "#/definitions/AssociatedShipFromType"
                },
                "shipToLocations": {
                    "$ref": "#/definitions/AssociatedShipToType"
                },
                "status": {
                    "description": "Information about when a location is active/inactive.",
                    "items": {
                        "$ref": "#/definitions/LocationStatusType"
                    },
                    "type": "array"
                },
                "sublocationId": {
                    "description": "Text further specifying the exact logistic location. For example: dock door, department, building.",
                    "type": [
                        "string",
                        "null"
                    ]
                }
            },
            "type": "object"
        },
        "CommunicationChannelCode": {
            "type": "string"
        },
        "CommunicationChannelType": {
            "additionalProperties": false,
            "properties": {
                "communicationChannelCode": {
                    "description": "Code specifying the type of communication channel, for example TELEPHONE.",
                    "type": "string"
                },
                "communicationChannelName": {
                    "description": "The name of a specific communication channel for example Facebook, Twitter, etc.",
                    "maxLength": 200,
                    "minLength": 1,
                    "type": [
                        "string",
                        "null"
                    ]
                },
                "communicationValue": {
                    "description": "Text identifying the endpoint for the communication channel, for example a telephone number or an e-mail address.",
                    "maxLength": 200,
                    "minLength": 1,
                    "type": "string"
                }
            },
            "required": [
                "communicationChannelCode",
                "communicationValue"
            ],
            "type": "object"
        },
        "CompetitionType": {
            "additionalProperties": false,
            "nullable": true,
            "properties": {
                "competitionName": {
                    "description": "Name of the competitor.",
                    "type": [
                        "string",
                        "null"
                    ]
                },
                "distanceFromCompetition": {
                    "$ref": "#/definitions/MeasurementType"
                }
            },
            "type": "object"
        },
        "ConsignmentTrackingCode": {
            "type": "string"
        },
        "ContactTypeCode": {
            "type": "string"
        },
        "CountryCode": {
            "type": "string"
        },
        "CurrencyCode": {
            "type": "string"
        },
        "DayOfTheWeekEnumerationType": {
            "enum": [
                "FRIDAY",
                "MONDAY",
                "SATURDAY",
                "SUNDAY",
                "THURSDAY",
                "TUESDAY",
                "WEDNESDAY"
            ],
            "type": "string"
        },
        "DemurrageType": {
            "additionalProperties": false,
            "nullable": true,
            "properties": {
                "containerType": {
                    "description": "A term representing the general business terminology that describes the shipping container.",
                    "maxLength": 128,
                    "minLength": 1,
                    "type": [
                        "string",
                        "null"
                    ]
                },
                "demurrageChargeAmountPerDay": {
                    "description": "The amount that will be charged to the carrier by the port authority for holding the shipping container after the free hold period is exceeded.",
                    "type": "number"
                },
                "freeHoldDays": {
                    "description": "The maximum number of days a port authority allows the container to be held at the port before demurrage charges begin assessed.",
                    "type": "number"
                }
            },
            "type": "object"
        },
        "Description80Type": {
            "additionalProperties": false,
            "properties": {
                "languageCode": {
                    "description": "A code representing the language used in the description.",
                    "type": [
                        "string",
                        "null"
                    ]
                },
                "value": {
                    "description": "A string of no more than 80 characters in a specified language.",
                    "maxLength": 80,
                    "minLength": 1,
                    "type": "string"
                }
            },
            "required": [
                "value"
            ],
            "type": "object"
        },
        "DescriptionType": {
            "additionalProperties": false,
            "properties": {
                "actionCode": {
                    "$ref": "#/definitions/SegmentActionEnumerationType"
                },
                "descriptionType": {
                    "description": "Type of description, eg Long, Short, Mobile, etc.",
                    "type": [
                        "string",
                        "null"
                    ]
                },
                "languageCode": {
                    "description": "The language of the description.",
                    "type": [
                        "string",
                        "null"
                    ]
                },
                "value": {
                    "description": "The text of description.",
                    "maxLength": 500,
                    "minLength": 1,
                    "type": "string"
                }
            },
            "required": [
                "value"
            ],
            "type": "object"
        },
        "DespatchAdviceRestrictionCode": {
            "type": "string"
        },
        "DistributionCenterDetailsType": {
            "additionalProperties": false,
            "properties": {
                "actionCode": {
                    "$ref": "#/definitions/SegmentActionEnumerationType"
                },
                "billToCustomer": {
                    "description": "The party that will be responsible for any charges that are due as a result of services provided to the store.",
                    "type": [
                        "string",
                        "null"
                    ]
                },
                "distributionCenterId": {
                    "description": "The set of characters that uniquely references the facility that provides replenishment services to the store location.",
                    "type": "string"
                },
                "ownerOfStore": {
                    "description": "The party responsible for the operation of the store.",
                    "type": [
                        "string",
                        "null"
                    ]
                },
                "processingPriority": {
                    "description": "A number representing the relative importance of servicing this store in distribution operations.",
                    "type": "integer"
                },
                "routeSchedule": {
                    "$ref": "#/definitions/RouteScheduleType"
                },
                "routeToCustomer": {
                    "description": "The geographic location through which deliveries to this store should be transported.",
                    "type": [
                        "string",
                        "null"
                    ]
                },
                "storeCategory": {
                    "description": "A term used by the business to identify the operational characteristics of the store.",
                    "type": [
                        "string",
                        "null"
                    ]
                },
                "storeGroup": {
                    "description": "The term used by the business to refer to a specific collection of stores.",
                    "type": [
                        "string",
                        "null"
                    ]
                },
                "storeStagingLocation": {
                    "$ref": "#/definitions/StoreStagingLocationType"
                }
            },
            "required": [
                "distributionCenterId"
            ],
            "type": "object"
        },
        "DocumentActionEnumerationType": {
            "enum": [
                "ADD",
                "CHANGE_BY_REFRESH",
                "DELETE",
                "PARTIAL_CHANGE",
                "CANCEL"
            ],
            "type": "string"
        },
        "DocumentStatusEnumerationType": {
            "enum": [
                "ADDITIONAL_TRANSMISSION",
                "COPY",
                "ORIGINAL"
            ],
            "type": "string"
        },
        "EcomStringAttributeValuePairListType": {
            "additionalProperties": false,
            "anyOf": [
                {
                    "required": [
                        "name",
                        "value"
                    ]
                },
                {
                    "required": [
                        "name",
                        "binaryValue"
                    ]
                },
                {
                    "required": [
                        "name",
                        "date"
                    ]
                },
                {
                    "required": [
                        "name",
                        "dateTime"
                    ]
                }
            ],
            "nullable": true,
            "properties": {
                "actionCode": {
                    "$ref": "#/definitions/SegmentActionEnumerationType"
                },
                "binaryValue": {
                    "format": "binary",
                    "type": "string"
                },
                "date": {
                    "format": "date",
                    "type": "string"
                },
                "dateTime": {
                    "format": "date-time",
                    "type": "string"
                },
                "name": {
                    "description": "The name of the temporary attribute being introduced as an attribute value pair.",
                    "maxLength": 70,
                    "minLength": 1,
                    "type": "string"
                },
                "qualifierCodeList": {
                    "description": "The code list qualifying the temporary attribute",
                    "maxLength": 70,
                    "minLength": 1,
                    "type": [
                        "string",
                        "null"
                    ]
                },
                "qualifierCodeName": {
                    "description": "The value of the attribute qualifier associated with the codeListName",
                    "maxLength": 70,
                    "minLength": 1,
                    "type": [
                        "string",
                        "null"
                    ]
                },
                "value": {
                    "description": "An attribute value pair that allows for a string and optionally an associated qualifier (e.g. Unit of Measure).",
                    "type": [
                        "string",
                        "number",
                        "boolean",
                        "null"
                    ]
                }
            },
            "type": "object"
        },
        "ExtensionFieldWithQualifierType": {
            "additionalProperties": false,
            "properties": {
                "qualifierCodeList": {
                    "type": "string"
                },
                "qualifierCodeName": {
                    "type": "string"
                },
                "value": {
                    "type": [
                        "number",
                        "integer",
                        "string",
                        "boolean"
                    ]
                }
            },
            "required": [
                "value"
            ],
            "type": "object"
        },
        "ExtensionType": {
            "additionalProperties": {
                "oneOf": [
                    {
                        "type": [
                            "number",
                            "integer",
                            "string",
                            "boolean"
                        ]
                    },
                    {
                        "$ref": "#/definitions/ExtensionFieldWithQualifierType"
                    }
                ]
            },
            "type": "object"
        },
        "HeaderType": {
            "additionalProperties": false,
            "properties": {
                "creationDateAndTime": {
                    "format": "date-time",
                    "type": "string"
                },
                "messageId": {
                    "type": "string"
                },
                "messageVersion": {
                    "description": "Message specific named version, for example 'BYDM 2020.2.0'.",
                    "type": "string"
                },
                "model": {
                    "description": "Model. Default value is 'BYDM'.",
                    "type": [
                        "string",
                        "null"
                    ]
                },
                "receiver": {
                    "items": {
                        "type": "string"
                    },
                    "type": [
                        "array",
                        "null"
                    ]
                },
                "sender": {
                    "type": [
                        "string",
                        "null"
                    ]
                },
                "testMessage": {
                    "description": "When value is 'true' then message is considered to be a test message. Check adapter documentation to see if it properly supports test messages",
                    "type": [
                        "string",
                        "null"
                    ]
                },
                "type": {
                    "type": "string"
                }
            },
            "required": [
                "messageVersion",
                "messageId",
                "type",
                "creationDateAndTime"
            ],
            "type": "object"
        },
        "HierarchyInformationType": {
            "additionalProperties": false,
            "nullable": true,
            "properties": {
                "ancestry": {
                    "description": "Information about the ancestry for this item. The requirement for ancestry content will vary based on the target applications in use, i.e., some applications require only the immediate ancestor, while other applications require the full ancestry to be sent for each member. If the full ancestry is required, ancestors must be loaded starting with the immediate ancestor and then in ascending order. If ancestors in more than one hierarchy need to be sent in the same document, all ancestors in one hierarchy should be sent before starting the ancestors in the next hierarchy.",
                    "items": {
                        "$ref": "#/definitions/AncestryType"
                    },
                    "type": "array"
                },
                "hierarchyId": {
                    "description": "The hierarchy the member belongs to. If not passed, the value will default to the dimension's primary hierarchy. For example, if the hierarchyIdentifier is not passed for a member in the Item or ItemHiearchyLevelMember message, the hierarchyIdentifier will default to the primary hierarchy in the ITEM dimension.",
                    "type": [
                        "string",
                        "null"
                    ]
                },
                "hierarchyLevelId": {
                    "description": "The hierarchy level the member belongs to. If not passed, the value will default to the lowest Hierarchy Level.",
                    "type": [
                        "string",
                        "null"
                    ]
                },
                "hierarchyLevelNumber": {
                    "description": "The hierarchy level number that the member belongs to. This element is not required.",
                    "type": "integer"
                },
                "memberName": {
                    "description": "The term by which the member is commonly known by the business.",
                    "type": [
                        "string",
                        "null"
                    ]
                }
            },
            "type": "object"
        },
        "InventoryStatusCode": {
            "type": "string"
        },
        "LanguageCode": {
            "type": "string"
        },
        "LoadingCodeType": {
            "enum": [
                "LIVE_LOAD",
                "LOAD_ON_HOURS",
                "LOAD_OFF_HOURS"
            ],
            "type": "string"
        },
        "LoadingUnloadingTimeCalculationCodeType": {
            "enum": [
                "EQUIPMENT_OVERRIDES",
                "LOCATION_OVERRIDES",
                "DOCK_OVERRIDES",
                "MAXIMUM",
                "ACCUMULATE"
            ],
            "type": "string"
        },
        "LocationAddressType": {
            "additionalProperties": false,
            "nullable": true,
            "properties": {
                "addressDescription": {
                    "description": "A description for this address.",
                    "type": [
                        "string",
                        "null"
                    ]
                },
                "addressDistrict": {
                    "description": "The district of the address.",
                    "type": [
                        "string",
                        "null"
                    ]
                },
                "addressRegion": {
                    "description": "The region of the address e.g., Northern Europe OR Northern California.",
                    "type": [
                        "string",
                        "null"
                    ]
                },
                "addressSubregion": {
                    "description": "A subregion is a smaller, distinct part of a larger geographical region e.g., North-Western OR San Francisco Bay area.",
                    "type": [
                        "string",
                        "null"
                    ]
                },
                "city": {
                    "description": "Text specifying the name of the city.",
                    "maxLength": 200,
                    "minLength": 1,
                    "type": [
                        "string",
                        "null"
                    ]
                },
                "cityCode": {
                    "description": "Identifier for a city, expressed as a short code rather than the full name.",
                    "maxLength": 80,
                    "minLength": 1,
                    "type": [
                        "string",
                        "null"
                    ]
                },
                "countryCode": {
                    "description": "Code specifying a country. Allowed code values are specified in GS1 Code List CountryCode.",
                    "type": [
                        "string",
                        "null"
                    ]
                },
                "countryName": {
                    "description": "The word or term by which the country is referenced in general communication.",
                    "maxLength": 50,
                    "minLength": 1,
                    "type": [
                        "string",
                        "null"
                    ]
                },
                "currencyOfPartyCode": {
                    "description": "Code specifying a currency. Allowed code values are specified in GS1 Code List CurrencyCode.",
                    "type": [
                        "string",
                        "null"
                    ]
                },
                "geographicalCoordinates": {
                    "$ref": "#/definitions/LocationGeographicalCoordinatesType"
                },
                "languageOfThePartyCode": {
                    "description": "Code specifying a language. Allowed code values are specified in GS1 Code List LanguageCode.",
                    "type": [
                        "string",
                        "null"
                    ]
                },
                "name": {
                    "description": "The name of the party expressed in text.",
                    "maxLength": 200,
                    "minLength": 1,
                    "type": [
                        "string",
                        "null"
                    ]
                },
                "pOBoxNumber": {
                    "description": "The number that identifies a PO box. A PO box is a box in a post office or other postal service location assigned to an organization where postal items may be kept.",
                    "maxLength": 80,
                    "minLength": 1,
                    "type": [
                        "string",
                        "null"
                    ]
                },
                "postalCode": {
                    "description": "Text specifying the postal code for an address.",
                    "maxLength": 80,
                    "minLength": 1,
                    "type": [
                        "string",
                        "null"
                    ]
                },
                "regionName": {
                    "description": "The description of broad category of geographical areas or region associated to this location, e.g. North, South.",
                    "maxLength": 50,
                    "minLength": 1,
                    "type": [
                        "string",
                        "null"
                    ]
                },
                "state": {
                    "description": "One of the constituent units of a nation having a federal government.",
                    "maxLength": 80,
                    "minLength": 1,
                    "type": [
                        "string",
                        "null"
                    ]
                },
                "streetAddressOne": {
                    "description": "The first free form line of an address. This first part is printed on paper as the first line below the name. For example, the name of the street and the number in the street or the name of a building.",
                    "maxLength": 200,
                    "minLength": 1,
                    "type": [
                        "string",
                        "null"
                    ]
                },
                "streetAddressThree": {
                    "description": "The third free form line of an address. This third part is printed on paper as the third line below the name. The third free form line complements the first and second free form lines where necessary.",
                    "maxLength": 200,
                    "minLength": 1,
                    "type": [
                        "string",
                        "null"
                    ]
                },
                "streetAddressTwo": {
                    "description": "The second free form line of an address. This second part is printed on paper as the second line below the name. The second free form line complements the first free form line to locate the party e.g. floor number, name of a building, suite number or",
                    "maxLength": 200,
                    "minLength": 1,
                    "type": [
                        "string",
                        "null"
                    ]
                }
            },
            "type": "object"
        },
        "LocationConsignmentItemOverrideType": {
            "additionalProperties": false,
            "properties": {
                "itemId": {
                    "description": "The unique identification of this item.",
                    "type": "string"
                },
                "locationId": {
                    "description": "The location in which the work order was performed.",
                    "type": "string"
                },
                "ownerOfTradeItem": {
                    "description": "The party that owns this item.",
                    "type": [
                        "string",
                        "null"
                    ]
                }
            },
            "required": [
                "itemId",
                "locationId"
            ],
            "type": "object"
        },
        "LocationContactType": {
            "additionalProperties": false,
            "nullable": true,
            "properties": {
                "actionCode": {
                    "$ref": "#/definitions/SegmentActionEnumerationType"
                },
                "communicationChannel": {
                    "description": "The channel or manner in which a communication can be made, such as telephone or email.",
                    "items": {
                        "$ref": "#/definitions/CommunicationChannelType"
                    },
                    "type": "array"
                },
                "companyName": {
                    "description": "The name of the company of this contact.",
                    "type": [
                        "string",
                        "null"
                    ]
                },
                "contactTypeCode": {
                    "description": "Code specifying the function or role of a contact.",
                    "type": [
                        "string",
                        "null"
                    ]
                },
                "departmentName": {
                    "description": "The name of the department that can be contacted to provide additional information",
                    "maxLength": 70,
                    "minLength": 1,
                    "type": [
                        "string",
                        "null"
                    ]
                },
                "honorific": {
                    "description": "The honorific for the customer, for example, Mr., Ms., Mrs., Dr. etc.",
                    "type": [
                        "string",
                        "null"
                    ]
                },
                "isPrimaryContact": {
                    "description": "Flag to indicate if a contact is the primary contact.",
                    "type": "boolean"
                },
                "jobTitle": {
                    "description": "The job title of the person that can be contacted.",
                    "maxLength": 70,
                    "minLength": 1,
                    "type": [
                        "string",
                        "null"
                    ]
                },
                "personFirstName": {
                    "description": "An individual's first name.",
                    "maxLength": 30,
                    "minLength": 1,
                    "type": [
                        "string",
                        "null"
                    ]
                },
                "personLastName": {
                    "description": "An individual's last name.",
                    "maxLength": 30,
                    "minLength": 1,
                    "type": [
                        "string",
                        "null"
                    ]
                },
                "personName": {
                    "description": "The name of the individual that can be contacted to provide additional information",
                    "maxLength": 70,
                    "minLength": 1,
                    "type": [
                        "string",
                        "null"
                    ]
                }
            },
            "type": "object"
        },
        "LocationCustomerCategoryAssetInformationType": {
            "additionalProperties": false,
            "nullable": true,
            "properties": {
                "assetType": {
                    "description": "A term used by the business to identify a specific category of logistics asset.",
                    "type": [
                        "string",
                        "null"
                    ]
                },
                "pickingUnitOfMeasure": {
                    "description": "The unit of measure designated to be used by this category of asset.",
                    "type": [
                        "string",
                        "null"
                    ]
                }
            },
            "type": "object"
        },
        "LocationFulfillmentDetailsType": {
            "additionalProperties": false,
            "nullable": true,
            "properties": {
                "futureProcessingTime": {
                    "$ref": "#/definitions/ProcessingTimeType"
                },
                "inboundProcessingTime": {
                    "$ref": "#/definitions/ProcessingTimeType"
                },
                "isFulfillmentCapacityTracked": {
                    "description": "This is an indicator that specifies whether available fulfillment capacity should be tracked for this location.",
                    "type": "boolean"
                },
                "isTransferEnabled": {
                    "description": "This is an indicator that specifies whether fulfillment activity from this location can be transferred to another location.",
                    "type": "boolean"
                },
                "locationProcessingTime": {
                    "$ref": "#/definitions/ProcessingTimeType"
                },
                "outboundProcessingTime": {
                    "$ref": "#/definitions/ProcessingTimeType"
                },
                "priority": {
                    "description": "This indicates the relative priority of this location compared to other locations for fulfillment purposes.",
                    "type": "integer"
                },
                "stockoutDays": {
                    "description": "The duration of the first stockout, where a stockout is defined as the planned projected onhand (SKUProjection:planProjectedOnHand) going below zero, beginning from the date/time when the SKUs planned projected on hand first becomes negative until it becomes non-negative again.",
                    "type": "integer"
                },
                "trackingLevel": {
                    "description": "This determines at what level fulfillment inventory in this location should be tracked for inventory availability purposes, for example EPC, SKU etc.",
                    "type": [
                        "string",
                        "null"
                    ]
                }
            },
            "type": "object"
        },
        "LocationGeographicalCoordinatesType": {
            "additionalProperties": false,
            "nullable": true,
            "properties": {
                "altitude": {
                    "$ref": "#/definitions/QuantityType"
                },
                "latitude": {
                    "description": "Measurement on a globe or map of location north or south of the Equator.",
                    "maxLength": 80,
                    "minLength": 1,
                    "type": [
                        "string",
                        "null"
                    ]
                },
                "longitude": {
                    "description": "Measurement of location east or west of the prime meridian at Greenwich.",
                    "maxLength": 80,
                    "minLength": 1,
                    "type": [
                        "string",
                        "null"
                    ]
                }
            },
            "type": "object"
        },
        "LocationItemDetailsType": {
            "additionalProperties": false,
            "nullable": true,
            "properties": {
                "handlingAssetType": {
                    "description": "Handling Unit Type. Grouping of assets based on traits like dimensions,weight,manufacture etc.",
                    "type": [
                        "string",
                        "null"
                    ]
                },
                "isDefaultLogisticUnitConfiguration": {
                    "description": "An indicator that defines the default logistic unit information configuration for this item.",
                    "type": "boolean"
                },
                "isLPNAttribute1Required": {
                    "description": "An indicator that specifies whether the designated first user-defined LPN attribute is required.",
                    "type": "boolean"
                },
                "isLPNAttribute2Required": {
                    "description": "An indicator that specifies whether the designated second user-defined LPN attribute is required.",
                    "type": "boolean"
                },
                "isLPNAttribute3Required": {
                    "description": "An indicator that specifies whether the designated third user-defined LPN attribute is required.",
                    "type": "boolean"
                },
                "isLPNAttribute4Required": {
                    "description": "An indicator that specifies whether the designated fourth user-defined LPN attribute is required.",
                    "type": "boolean"
                },
                "isLPNAttribute5Required": {
                    "description": "An indicator that specifies whether the designated fifth user-defined LPN attribute is required.",
                    "type": "boolean"
                },
                "logisticUnitConfigurationName": {
                    "description": "The name that identifies this logistic unit configuration.",
                    "type": [
                        "string",
                        "null"
                    ]
                }
            },
            "type": "object"
        },
        "LocationItemInformationType": {
            "additionalProperties": false,
            "properties": {
                "handlingAssetType": {
                    "description": "Handling Unit Type. Grouping of assets based on traits like dimensions, weight, manufacture, etc.",
                    "type": [
                        "string",
                        "null"
                    ]
                },
                "inventoryStatusType": {
                    "description": "The specified end state of the inventory upon completion of the requested activity.",
                    "type": [
                        "string",
                        "null"
                    ]
                },
                "isLPNAttribute1Required": {
                    "description": "An indicator that specifies whether the designated first user-defined LPN attribute is required.",
                    "type": "boolean"
                },
                "isLPNAttribute2Required": {
                    "description": "An indicator that specifies whether the designated second user-defined LPN attribute is required.",
                    "type": "boolean"
                },
                "isLPNAttribute3Required": {
                    "description": "An indicator that specifies whether the designated third user-defined LPN attribute is required.",
                    "type": "boolean"
                },
                "isLPNAttribute4Required": {
                    "description": "An indicator that specifies whether the designated fourth user-defined LPN attribute is required.",
                    "type": "boolean"
                },
                "isLPNAttribute5Required": {
                    "description": "An indicator that specifies whether the designated fifth user-defined LPN attribute is required.",
                    "type": "boolean"
                },
                "itemId": {
                    "description": "The unique identification of this item.",
                    "type": "string"
                },
                "locationItemDetails": {
                    "description": "Information about operational considerations for the item.",
                    "items": {
                        "$ref": "#/definitions/LocationItemDetailsType"
                    },
                    "type": "array"
                },
                "lotFormatId": {
                    "description": "The set of characters used to specify the method for the parsing of lot numbers.",
                    "type": [
                        "string",
                        "null"
                    ]
                },
                "ownerOfTradeItem": {
                    "description": "The party that owns this item.",
                    "type": [
                        "string",
                        "null"
                    ]
                },
                "reorderPoint": {
                    "$ref": "#/definitions/QuantityType"
                },
                "reorderQuantity": {
                    "$ref": "#/definitions/QuantityType"
                },
                "serialNumberType": {
                    "description": "The type of serial number.",
                    "type": [
                        "string",
                        "null"
                    ]
                }
            },
            "required": [
                "itemId"
            ],
            "type": "object"
        },
        "LocationLoadingTimeInformationType": {
            "additionalProperties": false,
            "nullable": true,
            "properties": {
                "actionCode": {
                    "$ref": "#/definitions/SegmentActionEnumerationType"
                },
                "fixedStopTimeDuration": {
                    "description": "The amount of time in minutes to be added to a stop duration for loading and unloading.",
                    "type": "number"
                },
                "hasHandlingTimeItemLoading": {
                    "description": "An indicator that determines whether variable definitions are defined in the variableLoadingTime or variableUnloadingTime collections.",
                    "type": "boolean"
                },
                "itemType": {
                    "description": "A term used to categorize similar items.",
                    "type": [
                        "string",
                        "null"
                    ]
                },
                "loadingDivideByFactor": {
                    "description": "A factor by which the units are divided, before multiplying by the variableTimeSpan.",
                    "type": "number"
                },
                "loadingType": {
                    "description": "The loading type for the loading time information.",
                    "type": [
                        "string",
                        "null"
                    ]
                },
                "loadingVariableCode": {
                    "$ref": "#/definitions/LocationVariableCodeEnumerationType"
                },
                "loadingVariableTimeDuration": {
                    "description": "The amount of time in minutes to be added for each variable time unit.",
                    "type": "number"
                },
                "unloadingDivideByFactor": {
                    "description": "A factor by which the units are divided, before multiplying by the variableTimeSpan.",
                    "type": "number"
                },
                "unloadingVariableCode": {
                    "$ref": "#/definitions/LocationVariableCodeEnumerationType"
                },
                "unloadingVariableTimeDuration": {
                    "description": "The amount of time in minutes to be added for each variable time unit.",
                    "type": "number"
                }
            },
            "type": "object"
        },
        "LocationManufacturingModelInformationType": {
            "additionalProperties": false,
            "properties": {
                "freezeWindowDuration": {
                    "$ref": "#/definitions/TimeMeasurementType"
                },
                "modelId": {
                    "description": "The name of the model.",
                    "type": "string"
                }
            },
            "required": [
                "modelId"
            ],
            "type": "object"
        },
        "LocationMeasuresType": {
            "additionalProperties": false,
            "nullable": true,
            "properties": {
                "measure": {
                    "description": "Time-phased capacities/constraints/measures associated with this location.",
                    "items": {
                        "$ref": "#/definitions/LocationMeasureType"
                    },
                    "type": "array"
                },
                "storageUnitOfMeasure": {
                    "description": "The designated unit of measure by which goods are stored for capacity measures.",
                    "type": [
                        "string",
                        "null"
                    ]
                }
            },
            "type": "object"
        },
        "LocationMeasureType": {
            "additionalProperties": false,
            "properties": {
                "effectiveFromDateTime": {
                    "description": "Defines the time on the day from which, this measure begins.",
                    "format": "date-time",
                    "type": "string"
                },
                "effectiveUpToDateTime": {
                    "description": "Defines the time on a day up to which, this measure is valid.",
                    "format": "date-time",
                    "type": "string"
                },
                "measureType": {
                    "description": "Name of the constraint/capacity/measure.",
                    "type": "string"
                },
                "quantity": {
                    "description": "Quantity of this measure.",
                    "type": "number"
                }
            },
            "required": [
                "measureType",
                "quantity"
            ],
            "type": "object"
        },
        "LocationStatusType": {
            "additionalProperties": false,
            "dependencies": {
                "avpList": {
                    "not": {
                        "required": [
                            "extensions"
                        ]
                    }
                },
                "extensions": {
                    "not": {
                        "required": [
                            "avpList"
                        ]
                    }
                }
            },
            "properties": {
                "actionCode": {
                    "$ref": "#/definitions/SegmentActionEnumerationType"
                },
                "avpList": {
                    "description": "Deprecated, use 'extensions' instead. The placeholder for non-standard data.",
                    "items": {
                        "$ref": "#/definitions/EcomStringAttributeValuePairListType"
                    },
                    "type": "array"
                },
                "effectiveFromDate": {
                    "description": "Date (inclusive of the day itself) that this location status begins.",
                    "format": "date",
                    "type": "string"
                },
                "effectiveTime": {
                    "description": "Date (inclusive of the day itself) that this location status begins.",
                    "type": "string"
                },
                "effectiveUpToDate": {
                    "description": "The date up to which (exclusive of that day), location status is effective.",
                    "format": "date",
                    "type": "string"
                },
                "extensions": {
                    "$ref": "#/definitions/ExtensionType"
                },
                "statusCode": {
                    "description": "Indicates if a location is active/inactive.",
                    "type": "string"
                }
            },
            "required": [
                "statusCode"
            ],
            "type": "object"
        },
        "LocationTransportEquipmentRestrictionCodeEnumerationType": {
            "enum": [
                "IER_NULL",
                "IER_EXCLUDE",
                "IER_INCLUDE"
            ],
            "type": "string"
        },
        "LocationTransportEquipmentRestrictionType": {
            "additionalProperties": false,
            "properties": {
                "restrictionCode": {
                    "$ref": "#/definitions/LocationTransportEquipmentRestrictionCodeEnumerationType"
                },
                "transportEquipmentTypeCode": {
                    "description": "Code to identify equipment type used in transporting a load.",
                    "maxLength": 80,
                    "type": "string"
                }
            },
            "required": [
                "transportEquipmentTypeCode",
                "restrictionCode"
            ],
            "type": "object"
        },
        "LocationType": {
            "additionalProperties": false,
            "dependencies": {
                "avpList": {
                    "not": {
                        "required": [
                            "extensions"
                        ]
                    }
                },
                "extensions": {
                    "not": {
                        "required": [
                            "avpList"
                        ]
                    }
                }
            },
            "properties": {
                "accessGroup": {
                    "description": "Optional field that can be filled for access control use cases (within the LDE UI). Content of this field will be ignored by the LDE machine learning model.",
                    "type": [
                        "string",
                        "null"
                    ]
                },
                "avpList": {
                    "description": "Deprecated, use 'extensions' instead. The placeholder for non-standard data.",
                    "items": {
                        "$ref": "#/definitions/EcomStringAttributeValuePairListType"
                    },
                    "type": "array"
                },
                "basicLocation": {
                    "$ref": "#/definitions/BasicLocationType"
                },
                "businessUnitId": {
                    "description": "A set of characters that uniquely references a financial segment of the business operations.",
                    "type": [
                        "string",
                        "null"
                    ]
                },
<<<<<<< HEAD
                "externalEntityId": {
                    "description": "This field captures the unique identifier provided by the customer, linking the ingested data to the customer\u2019s original data/entity ID. It ensures traceability and accurate association between the customer\u2019s data and the ingested records.",
=======
                "captainLocationId": {
                    "description": "This denotes the captain vendor (locationId), for the order grouping purpose. Used for Order Optimization.",
                    "maxLength": 80,
                    "minLength": 1,
>>>>>>> 5737fd7c
                    "type": [
                        "string",
                        "null"
                    ]
                },
                "creationDateTime": {
                    "description": "Date and time when the document was created.",
                    "format": "date-time",
                    "type": "string"
                },
                "despatchAdviceRestrictionCode": {
                    "description": "Determines how much despatch advice information should be sent to this client location.",
                    "type": [
                        "string",
                        "null"
                    ]
                },
                "distributionCenterDetails": {
                    "description": "Detailed information needed for an individual warehouse that replenishes goods for the store.",
                    "items": {
                        "$ref": "#/definitions/DistributionCenterDetailsType"
                    },
                    "type": "array"
                },
                "documentActionCode": {
                    "$ref": "#/definitions/DocumentActionEnumerationType"
                },
                "documentStatusCode": {
                    "$ref": "#/definitions/DocumentStatusEnumerationType"
                },
                "entityId": {
                    "description": "An internally used identifier used for document tracking.",
                    "type": [
                        "string",
                        "null"
                    ]
                },
                "extensions": {
                    "$ref": "#/definitions/ExtensionType"
                },
                "externalEntityId": {
                    "description": "This field captures the unique identifier provided by the customer, linking the ingested data to the customer\u00e2\u20ac\u2122s original data/entity ID. It ensures traceability and accurate association between the customer\u00e2\u20ac\u2122s data and the ingested records.",
                    "type": [
                        "string",
                        "null"
                    ]
                },
                "fulfillmentDetails": {
                    "$ref": "#/definitions/LocationFulfillmentDetailsType"
                },
                "isCaptainLocation": {
                    "description": "An indicator that defines whether location is a captain vendor, e.g. value C denotes that record is Captain Vendor. Used for Order Optimization.",
                    "maxLength": 1,
                    "minLength": 1,
                    "type": [
                        "string",
                        "null"
                    ]
                },
                "isValidForExec": {
                    "description": "Indicates whether this entity data is valid for the cognitive execution considerations. This flag is set by the validation services of the cognitive execution and should not be sent by host system or user.",
                    "type": "boolean"
                },
                "isValidForTransportPlanning": {
                    "description": "Indicates whether this entity data is valid for the transportation planning considerations. This flag is set by the validation services of the Transportation Planning application and should not be sent by host system or user.",
                    "type": "boolean"
                },
                "lastUpdateDateTime": {
                    "description": "Date and time when the document was last updated.",
                    "format": "date-time",
                    "type": "string"
                },
                "locationHierarchyInformation": {
                    "$ref": "#/definitions/HierarchyInformationType"
                },
                "locationId": {
                    "description": "The unique identifier of the piece of information, such as the object identifier or the document identifier.",
                    "maxLength": 80,
                    "minLength": 1,
                    "type": "string"
                },
                "locationPriorityAttribute": {
                    "description": "This describes the importance of demand associated with this location, in Demand Prioritization Framework.",
                    "maxLength": 100,
                    "type": [
                        "string",
                        "null"
                    ]
                },
                "logisticDetails": {
                    "$ref": "#/definitions/LogisticDetailsType"
                },
                "manufacturingModelInformation": {
                    "description": "Location specific parameters for manufacturing model.",
                    "items": {
                        "$ref": "#/definitions/LocationManufacturingModelInformationType"
                    },
                    "type": "array"
                },
                "measures": {
                    "$ref": "#/definitions/LocationMeasuresType"
                },
                "parentLocationId": {
<<<<<<< HEAD
                    "description": "This field identifies the parent facility for one or more physical Location, e.g. In LoadBuildSource (LBS) application parentLocationId and (child)locationId combination is used to create multi stop load, were same parent locations STR\u2019s can be grouped into a single load.",
                    "type": [
                        "string",
                        "null"
                    ],
=======
                    "description": "This field identifies the parent facility for one or more physical Location, e.g. In LoadBuildSource (LBS) application parentLocationId and (child)locationId combination is used to create multi stop load, were same parent locations STR\u00e2\u20ac\u2122s can be grouped into a single load.",
>>>>>>> 5737fd7c
                    "maxLength": 80,
                    "minLength": 1,
                    "type": [
                        "string",
                        "null"
                    ]
                },
                "parentParty": {
                    "$ref": "#/definitions/ParentPartyType"
                },
                "planningDetails": {
                    "$ref": "#/definitions/PlanningDetailsType"
                },
                "requiresTransportPlanning": {
                    "description": "Used to determine if this order should be sent to the TM system to be planned",
                    "type": "boolean"
                },
                "retailDetails": {
                    "$ref": "#/definitions/RetailDetailsType"
                },
                "senderDocumentId": {
                    "description": "The identification of the original document that was sent.  Examples could be an SAP IDOC number.",
                    "type": [
                        "string",
                        "null"
                    ]
                },
                "senderSystem": {
                    "description": "The system that sent this data.",
                    "type": [
                        "string",
                        "null"
                    ]
                },
                "throughputGroupName": {
                    "description": "Throughput group associated with this location. Throughput constraints define the amount of handling that a location can do in a specific amount of time.",
                    "maxLength": 80,
                    "minLength": 1,
                    "type": [
                        "string",
                        "null"
                    ]
                },
                "trackDeliveryCapacity": {
                    "description": "Indicates if the delivery capacity will be tracked. This  is exclusively for considering  labour capacity that will be required for store pickup orders.",
                    "type": "boolean"
                }
            },
            "required": [
                "locationId"
            ],
            "type": "object"
        },
        "LocationVariableCodeEnumerationType": {
            "enum": [
                "PIECES",
                "VOLUME",
                "PALLETS",
                "WEIGHT",
                "UNITS",
                "QTY_LOADING_FACTOR",
                "FLEXQUANTITY1",
                "FLEXQUANTITY2",
                "FLEXQUANTITY3",
                "FLEXQUANTITY4",
                "FLEXQUANTITY5",
                "INVALID_DIM"
            ],
            "type": "string"
        },
        "LogisticDetailsType": {
            "additionalProperties": false,
            "dependencies": {
                "avpList": {
                    "not": {
                        "required": [
                            "extensions"
                        ]
                    }
                },
                "extensions": {
                    "not": {
                        "required": [
                            "avpList"
                        ]
                    }
                }
            },
            "nullable": true,
            "properties": {
                "absoluteInventoryRotationWindow": {
                    "$ref": "#/definitions/TimeMeasurementType"
                },
                "allocationSearchPathId": {
                    "description": "The set of characters that uniquely references a method for determining the proper inventory to use for fulfilling orders to customers of this cateogry.",
                    "type": [
                        "string",
                        "null"
                    ]
                },
                "allowBreaksWhileLoading": {
                    "description": "An indicator that determines whether breaks are allowed while loading at locations of this type.",
                    "type": "boolean"
                },
                "allowDropOffCode": {
                    "$ref": "#/definitions/AllowDropOffEnumerationType"
                },
                "allowLoadToBecomeEmpty": {
                    "description": "An indicator that determines whether a load can become empty at this location, even if this location is an intermediate stop.",
                    "type": "boolean"
                },
                "allowPickUpCode": {
                    "$ref": "#/definitions/AllowPickUpEnumerationType"
                },
                "assetInformation": {
                    "description": "Contains information on the movement of the goods.",
                    "items": {
                        "$ref": "#/definitions/LocationCustomerCategoryAssetInformationType"
                    },
                    "type": "array"
                },
                "assumeTrailerSwap": {
                    "description": "An indicator that determines whether a trailer swap should be used (incurring 2x fixed time) or whether the vehicle should be unloaded and loaded live.",
                    "type": "boolean"
                },
                "automaticallyReceiveASN": {
                    "description": "An indicator that defines whether Advance Ship Notices from this supplier are approved for receiving operations.",
                    "type": "boolean"
                },
                "avpList": {
                    "description": "Deprecated, use 'extensions' instead. The placeholder for non-standard data.",
                    "items": {
                        "$ref": "#/definitions/EcomStringAttributeValuePairListType"
                    },
                    "type": "array"
                },
                "carrier": {
                    "$ref": "#/definitions/PartyIdentificationType"
                },
                "carrierDetails": {
                    "description": "Information about carriers for this supplier location.",
                    "items": {
                        "$ref": "#/definitions/ShippingCarrierDetailsType"
                    },
                    "type": "array"
                },
                "carrierGroup": {
                    "description": "The term by which the business refers to a collection of carriers to which the carrier for the movement belongs.",
                    "type": [
                        "string",
                        "null"
                    ]
                },
                "consignmentTrackingCode": {
                    "description": "A term used by the business to identify the supplier required tracking services for items for which it retains ownership until a predetermined future point in time, such as when shipped.",
                    "type": [
                        "string",
                        "null"
                    ]
                },
                "customerCategoryId": {
                    "description": "The set of characters that uniquely references the Customer Category.",
                    "type": [
                        "string",
                        "null"
                    ]
                },
                "departmentId": {
                    "description": "The series of characters that uniquely identifies the business category of record for customers assigned to this category.",
                    "type": [
                        "string",
                        "null"
                    ]
                },
                "destinationSplitConstraint": {
                    "$ref": "#/definitions/SplitConstraintType"
                },
                "distanceOverrideCode": {
                    "description": "Indicates whether to convert or delete the distance override when updating the shipping location's address.",
                    "type": [
                        "string",
                        "null"
                    ]
                },
                "earliestPostDischargeStartTimeDur": {
                    "description": "Specifies the earliest time after carrier departure that post-discharge handling can start. Post-discharge handling is required for non-live stops at this dock if latestPostDischargeStartTimeSpan is specified and greater than 0.",
                    "type": "number"
                },
                "earliestPreLoadingEndTimeDur": {
                    "description": "Specifies the earliest time before carrier arrival that pre-loading handling can end. Pre-loading handling is required for non-live stops at this dock if this value is specified and greater than 0.",
                    "type": "number"
                },
                "earlyDeliveryTolerance": {
                    "$ref": "#/definitions/TimeMeasurementType"
                },
                "extensions": {
                    "$ref": "#/definitions/ExtensionType"
                },
                "fixedLoadingDurationInHours": {
                    "description": "The fixed loading time (in hours) at the shipping location.",
                    "type": "number"
                },
                "inboundLoadingCode": {
                    "$ref": "#/definitions/LoadingCodeType"
                },
                "inventorySelectionMethod": {
                    "description": "Method of selecting product to meet order requirements.",
                    "type": [
                        "string",
                        "null"
                    ]
                },
                "inventoryStatusProgression": {
                    "description": "A term that represents a list of inventory statuses.",
                    "type": [
                        "string",
                        "null"
                    ]
                },
                "inventoryStatusType": {
                    "description": "The specified end state of the inventory upon completion of the requested activity.",
                    "type": [
                        "string",
                        "null"
                    ]
                },
                "isCarrierChangable": {
                    "description": "Flag to indicate if Carrier can be changed.",
                    "type": "boolean"
                },
                "isCrossdockAllowed": {
                    "description": "An indicator that specifies whether outbound operations is allowed to fulfill this order line using items as they are received.",
                    "type": "boolean"
                },
                "isFirstStopOnly": {
                    "description": "An indicator that determines whether this location can only be routed as the first stop on a load or trip.",
                    "type": "boolean"
                },
                "isFreshnessProcessingRequired": {
                    "description": "An indicator that specifies whether the items for this customer category require evaluation to ensure they meet freshness requirements.",
                    "type": "boolean"
                },
                "isLastStopOnly": {
                    "description": "An indicator that determines whether this location can only be routed as the last stop on a load or trip.",
                    "type": "boolean"
                },
                "isLPNAttribute1Required": {
                    "description": "An indicator that specifies whether the designated first user-defined LPN attribute is required.",
                    "type": "boolean"
                },
                "isLPNAttribute2Required": {
                    "description": "An indicator that specifies whether the designated second user-defined LPN attribute is required.",
                    "type": "boolean"
                },
                "isLPNAttribute3Required": {
                    "description": "An indicator that specifies whether the designated third user-defined LPN attribute is required.",
                    "type": "boolean"
                },
                "isLPNAttribute4Required": {
                    "description": "An indicator that specifies whether the designated fourth user-defined LPN attribute is required.",
                    "type": "boolean"
                },
                "isLPNAttribute5Required": {
                    "description": "An indicator that specifies whether the designated fifth user-defined LPN attribute is required.",
                    "type": "boolean"
                },
                "isOriginRule": {
                    "description": "An indicator that determines whether the rule applies to shipments that originate at the location.",
                    "type": "boolean"
                },
                "isPartialAllocationAllowed": {
                    "description": "Partial Allocation Flag.",
                    "type": "boolean"
                },
                "isPartialShipmentAllowed": {
                    "description": "Back Order Flag.",
                    "type": "boolean"
                },
                "isPercentageRule": {
                    "description": "An indicator that determines whether the rule is percentage based.",
                    "type": "boolean"
                },
                "isShipmentConsolidationAllowed": {
                    "description": "An indicator that determines whether consolidation can occur on inbond loads at this location.",
                    "type": "boolean"
                },
                "isShipmentDeconsolidationAllowed": {
                    "description": "Indicates if the Hub can be used as a location to deconsolidate shipments.",
                    "type": "boolean"
                },
                "isSplitCaseAllowed": {
                    "description": "Split Case Flag.",
                    "type": "boolean"
                },
                "isStandardCaseRequired": {
                    "description": "Determines whether or not the system can allocate non-standard (different from the standard footprint) case quantities.",
                    "type": "boolean"
                },
                "isTransferHub": {
                    "description": "An indicator that determines whether this location is a transfer hub.",
                    "type": "boolean"
                },
                "isTransportationPlanningRequired": {
                    "description": "An indicator that specifies whether orders for this customer require shipment planning in a transporation management system.",
                    "type": "boolean"
                },
                "lateDeliveryTolerance": {
                    "$ref": "#/definitions/TimeMeasurementType"
                },
                "latestPostDischargeStartTimeDur": {
                    "description": "Specifies the latest time after carrier departure that post-discharge handling can start. Post-discharge handling is required for non-live stops at this dock if this value is specified and greater than 0.",
                    "type": "number"
                },
                "latestPreLoadingEndTimeDur": {
                    "description": "Specifies the latest time before carrier arrival that pre-loading handling can end. Pre-loading handling is required for non-live stops at this dock if earliestPreLoadingEndTimeSpan is specified and greater than 0.",
                    "type": "number"
                },
                "loadingTimeInformation": {
                    "description": "An indicator that determines whether this location can only be routed as the last stop on a load or trip.",
                    "items": {
                        "$ref": "#/definitions/LocationLoadingTimeInformationType"
                    },
                    "type": "array"
                },
                "loadingUnloadingTimeCalculationCode": {
                    "$ref": "#/definitions/LoadingUnloadingTimeCalculationCodeType"
                },
                "locationConsignmentItemOverride": {
                    "description": "Information about consignment items for this supplier location.",
                    "items": {
                        "$ref": "#/definitions/LocationConsignmentItemOverrideType"
                    },
                    "type": "array"
                },
                "locationItemInformation": {
                    "description": "Contains information relevant to the operational needs of items for this location",
                    "items": {
                        "$ref": "#/definitions/LocationItemInformationType"
                    },
                    "type": "array"
                },
                "lotFormatId": {
                    "description": "The set of characters used to specify the method for the parsing of lot numbers.",
                    "type": [
                        "string",
                        "null"
                    ]
                },
                "manufacturerOfTradeItem": {
                    "$ref": "#/definitions/PartyIdentificationType"
                },
                "maxCube": {
                    "description": "The maximum cubic volume allowed at this location.",
                    "type": "number"
                },
                "maxDestinationSplits": {
                    "description": "The maximum number of times a shipment can be split when it terminates at this location.",
                    "type": "integer"
                },
                "maxHandlingTimeDur": {
                    "description": "The maximum time in minutes it will take at this location to handle goods.",
                    "type": "number"
                },
                "maximumShipmentVolume": {
                    "$ref": "#/definitions/MeasurementType"
                },
                "maximumShipmentWeight": {
                    "$ref": "#/definitions/MeasurementType"
                },
                "maximumVariableLoadingDurationInHours": {
                    "description": "The maximum variable loading time (in hours) at the shipping location.",
                    "type": "number"
                },
                "maxInboundLoads": {
                    "description": "The maximum number of inbound loads this location can handle during a calendar day.",
                    "type": "integer"
                },
                "maxLoadWeight": {
                    "description": "The maximum weight for loads that stop at this location.",
                    "type": "number"
                },
                "maxOriginSplits": {
                    "description": "The maximum number of times a shipment can be split when it originates at this location.",
                    "type": "integer"
                },
                "maxOutboundLoads": {
                    "description": "The maximum number of outbound loads this location can handle during a calendar day.",
                    "type": "integer"
                },
                "maxPallets": {
                    "description": "The maximum number of pallets this location can handle during a calendar day.",
                    "type": "integer"
                },
                "maxPenalty": {
                    "description": "The penalty to be applied if the maximum constraint for this location is exceeded.",
                    "type": "number"
                },
                "maxPickAndDrop": {
                    "description": "The maximum physical and monetary dimensions that can be picked up and dropped off at this location.",
                    "type": "number"
                },
                "maxPieces": {
                    "description": "The maximum number of pieces this location can handle during a calendar day.",
                    "type": "integer"
                },
                "maxShipmentHoldTimeDur": {
                    "description": "The maximum time in minutes a shipment can remain at this location.",
                    "type": "number"
                },
                "maxTotalTrailerLength": {
                    "description": "The maximum total trailer length which is allowed to arrive or depart from the location.",
                    "type": "number"
                },
                "maxTrailersPerDrop": {
                    "description": "The maximum number of trailers that can be handled at the location. More trailers may arrive at the location, based upon MaxTrailersPerLoad, but only shipments from this number of trailers may unload at the location.",
                    "type": "integer"
                },
                "maxTrailersPerLoad": {
                    "description": "The maximum number of trailers which can leave or arrive at the location on a load.",
                    "type": "integer"
                },
                "minCrossdockDur": {
                    "description": "The minimum time in minutes for processing a shipment through this location.",
                    "type": "number"
                },
                "minCube": {
                    "description": "The minumum cubic volume allowed at this location.",
                    "type": "number"
                },
                "minDestinationShipmentWindowDur": {
                    "description": "The minimum delivery window a shipment can have to be split when it terminates at this location.",
                    "type": "number"
                },
                "minHandlingTimeDur": {
                    "description": "The minimum time in minutes it will take at this location to handle goods.",
                    "type": "number"
                },
                "minimumShelfHours": {
                    "description": "The minimum amount of time, in hours, that an item must have available before expiration in order to be eligible for being sent to a customer of this category.",
                    "type": "integer"
                },
                "minimumVariableLoadingDurationInHours": {
                    "description": "The minimum variable loading time (in hours) at the shipping location.",
                    "type": "number"
                },
                "minInboundLoads": {
                    "description": "The minimum number of inbound loads this location can handle during a calendar day.",
                    "type": "integer"
                },
                "minLeadTimeDur": {
                    "description": "The minimum time in minutes that must be given as notification of an inbound load to this location.",
                    "type": "number"
                },
                "minOriginShipmentWindowDur": {
                    "description": "The minimum pick window a shipment can have to be split when it originates at this location.",
                    "type": "number"
                },
                "minOutboundLoads": {
                    "description": "The minimum number of outbound loads this location can handle during a calendar day.",
                    "type": "integer"
                },
                "minPallets": {
                    "description": "The minimum number of pallets this location can handle during a calendar day.",
                    "type": "integer"
                },
                "minPenalty": {
                    "description": "The penalty to be applied if the minimum constraint for this location is exceeded.",
                    "type": "number"
                },
                "minPieces": {
                    "description": "The minimum number of pieces this location can handle during a calendar day.",
                    "type": "integer"
                },
                "minSplitUom": {
                    "$ref": "#/definitions/ShipmentUomType"
                },
                "minSplitValue": {
                    "description": "The minimum value the shipment dimension must have for the shipment to be spilt.",
                    "type": "number"
                },
                "minStopWeight": {
                    "description": "The minimum weight for a drop or a pick at this location.",
                    "type": "number"
                },
                "minWeight": {
                    "description": "The minimum weight requirement for this location.",
                    "type": "number"
                },
                "numberParkingSlots": {
                    "description": "The number of parking slots at this location.",
                    "type": "integer"
                },
                "originSplitConstraint": {
                    "$ref": "#/definitions/SplitConstraintType"
                },
                "outboundLoadingCode": {
                    "$ref": "#/definitions/LoadingCodeType"
                },
                "palletBuildingConsolidationRule": {
                    "description": "The term by which a consolidation order for placing items onto a pallet is known by the business.",
                    "type": [
                        "string",
                        "null"
                    ]
                },
                "parcelBillingId": {
                    "description": "Deprecated as of 2021.10.0.",
                    "type": [
                        "string",
                        "null"
                    ]
                },
                "repackClass": {
                    "description": "A term or value that refers to a unique packaging option. This is used to then match items requiring the option with packaging methods that provide it.",
                    "items": {
                        "type": "string"
                    },
                    "type": [
                        "array",
                        "null"
                    ]
                },
                "requiredService": {
                    "description": "The required service at this location.",
                    "type": [
                        "string",
                        "null"
                    ]
                },
                "reservationPriority": {
                    "description": "This element is used to determine which orders receive inventory when there is not enough inventory in the warehouse to satisfy all orders for an item number. This option applies only when the order reservation process is used.",
                    "type": [
                        "string",
                        "null"
                    ]
                },
                "serialNumberType": {
                    "description": "The type of serial number.",
                    "type": [
                        "string",
                        "null"
                    ]
                },
                "shipmentCreationRule": {
                    "description": "The term by which the business understands the set of rules to follow when creating shipments for customers assigned to this Customer Category.",
                    "type": [
                        "string",
                        "null"
                    ]
                },
                "shipmentLabelId": {
                    "description": "The set of characters that uniquely references a template or example of the format to be used when creating labels for the shipping of goods for members of this Customer Category.",
                    "type": [
                        "string",
                        "null"
                    ]
                },
                "storageAreaSize": {
                    "$ref": "#/definitions/QuantityType"
                },
                "trailerDoor": {
                    "$ref": "#/definitions/TrailerDoorType"
                },
                "transportEquipmentRestriction": {
                    "description": "Details regarding the transport equipment restrictions applicable for this location.",
                    "items": {
                        "$ref": "#/definitions/LocationTransportEquipmentRestrictionType"
                    },
                    "type": "array"
                }
            },
            "type": "object"
        },
        "MeasurementType": {
            "additionalProperties": false,
            "properties": {
                "measurementUnitCode": {
                    "description": "Any standardized, reproducible unit that can be used to measure any physical property.",
                    "type": [
                        "string",
                        "null"
                    ]
                },
                "value": {
                    "description": "Provides measurement value and an associated unit of measure code.",
                    "type": "number"
                }
            },
            "required": [
                "value"
            ],
            "type": "object"
        },
        "MeasurementUnitCode": {
            "type": "string"
        },
        "OperatingHours": {
            "additionalProperties": false,
            "nullable": true,
            "properties": {
                "daylightSavingsOffset": {
                    "description": "The number of hours offset from the default business hours due to daylight savings time. Usually calculated based on the address of the object the business hours are attached to.",
                    "type": "number"
                },
                "regularOperatingHours": {
                    "description": "The period during which a business or facility is operational on a weekday. \n",
                    "items": {
                        "$ref": "#/definitions/OperatingHoursType"
                    },
                    "type": "array"
                },
                "specialOperatingHours": {
                    "description": "The period during which a business or facility is operational on special days, such as holidays. \n",
                    "items": {
                        "$ref": "#/definitions/SpecialOperatingHoursType"
                    },
                    "type": "array"
                },
                "timeZoneCode": {
                    "description": "A set of characters defined by the Unicode Common Locale Data Repository (CLDR) project that uniquely identifies the time zone (a region of the globe that observes a uniform standard time for legal, commercial and social purposes). E.g. \"America/New_York\".",
                    "type": [
                        "string",
                        "null"
                    ]
                },
                "utcOffset": {
                    "description": "Numeric value specifying the time zone of the location as offset from the Coordinated Universal Time.",
                    "type": "number"
                }
            },
            "type": "object"
        },
        "OperatingHoursType": {
            "additionalProperties": false,
            "properties": {
                "closingTime": {
                    "description": "Time at which the business or facility closes on the specified day.",
                    "type": "string"
                },
                "dayOfTheWeekCode": {
                    "$ref": "#/definitions/DayOfTheWeekEnumerationType"
                },
                "isOperational": {
                    "description": "Indicator specifying whether or not the business or facility is operational on the specified day.\n",
                    "type": "boolean"
                },
                "openingTime": {
                    "description": "Time at which the business or facility opens on the specified day.",
                    "type": "string"
                }
            },
            "required": [
                "dayOfTheWeekCode",
                "isOperational"
            ],
            "type": "object"
        },
        "PackageTypeCode": {
            "type": "string"
        },
        "ParentPartyType": {
            "additionalProperties": false,
            "properties": {
                "additionalPartyId": {
                    "description": "Identifier of the party or location, specified in addition to the GLN.",
                    "items": {
                        "$ref": "#/definitions/AdditionalPartyIdentificationType"
                    },
                    "type": "array"
                },
                "name": {
                    "description": "Name of the party or location.",
                    "type": [
                        "string",
                        "null"
                    ]
                },
                "parentRole": {
                    "description": "The role of the parent party from the point of view of the Enterprise - Supplier Or Customer.",
                    "type": [
                        "string",
                        "null"
                    ]
                },
                "primaryId": {
                    "maxLength": 80,
                    "minLength": 1,
                    "type": "string"
                }
            },
            "required": [
                "primaryId"
            ],
            "type": "object"
        },
        "PartyIdentificationType": {
            "additionalProperties": false,
            "properties": {
                "additionalPartyId": {
                    "description": "Identifier of the party or location, specified in addition to the GLN.",
                    "items": {
                        "$ref": "#/definitions/AdditionalPartyIdentificationType"
                    },
                    "type": "array"
                },
                "name": {
                    "description": "Name of the party or location.",
                    "type": [
                        "string",
                        "null"
                    ]
                },
                "primaryId": {
                    "maxLength": 80,
                    "minLength": 1,
                    "type": "string"
                }
            },
            "required": [
                "primaryId"
            ],
            "type": "object"
        },
        "PartyRoleCode": {
            "type": "string"
        },
        "PlanningDetailsType": {
            "additionalProperties": false,
            "dependencies": {
                "avpList": {
                    "not": {
                        "required": [
                            "extensions"
                        ]
                    }
                },
                "extensions": {
                    "not": {
                        "required": [
                            "avpList"
                        ]
                    }
                }
            },
            "nullable": true,
            "properties": {
                "arrivalCalendarId": {
                    "description": "The defined working periods that govern arrivals at this location.",
                    "type": [
                        "string",
                        "null"
                    ]
                },
                "avpList": {
                    "description": "Deprecated, use 'extensions' instead. The placeholder for non-standard data.",
                    "items": {
                        "$ref": "#/definitions/EcomStringAttributeValuePairListType"
                    },
                    "type": "array"
                },
                "beginFreezeDate": {
                    "description": "\"The beginning date of the freeze period. Valid values include any value less than or equal to Loc:OHPost.ESP(DT) and FulfillmentMaster Planning, Fulfillment/Production, and Fulfillment/Distribution use this value as the beginning date for the freeze period whose duration is specified in SKUPlanningParam:MfgFrzDur or SKUPlanningParam:DRPFrzDur. If FrzStart is blank, the system uses the value in Loc:OHPost instead. If that is also blank, the system uses SKU:OHPost if it has a value. If not, it uses the current system date.For ESP(DT), the freeze period starts at the planning period start date.\"",
                    "format": "date-time",
                    "pattern": "\\d{4}-\\d{2}-\\d{2}T\\d{2}:\\d{2}:\\d{2}(.\\d\\d?\\d?)?(([+-]\\d{2}:\\d{2})|Z)",
                    "type": "string"
                },
                "borrowingPercentage": {
                    "description": "Represents the rate that would be paid if money were borrowed to purchase additional inventory.  90 percent should be put as 90.",
                    "type": "number"
                },
                "calendarId": {
                    "description": "Working Calendar Identifier.",
                    "type": [
                        "string",
                        "null"
                    ]
                },
                "extensions": {
                    "$ref": "#/definitions/ExtensionType"
                },
                "isArrivalCalendarEnabled": {
                    "description": "An indicator that identifies whether the calendar used for arrival operations is approved to be referenced.",
                    "type": "boolean"
                },
                "isCalendarEnabled": {
                    "description": "An indicator that identifies whether the working calendar is approved to be referenced.",
                    "type": "boolean"
                },
                "isInventoryProjectionRequired": {
                    "description": "Determines whether inventory projection calculations should be performed for this location.",
                    "type": "boolean"
                },
                "isShippingCalendarEnabled": {
                    "description": "An indicator that identifies whether the calendar used for shipping operations is approved to be referenced.",
                    "type": "boolean"
                },
                "lastOnHandPostDate": {
                    "description": "The last time current on hand was posted for this location.",
                    "format": "date-time",
                    "pattern": "\\d{4}-\\d{2}-\\d{2}T\\d{2}:\\d{2}:\\d{2}(.\\d\\d?\\d?)?(([+-]\\d{2}:\\d{2})|Z)",
                    "type": "string"
                },
                "shippingCalendarId": {
                    "description": "The defined working periods that govern shipping activity at this location.",
                    "type": [
                        "string",
                        "null"
                    ]
                },
                "weatherArea": {
                    "description": "A unique identifier of an area which is impacted by weather.",
                    "type": [
                        "string",
                        "null"
                    ]
                }
            },
            "type": "object"
        },
        "ProcessingTimeType": {
            "additionalProperties": false,
            "properties": {
                "maximumDurationInMinutes": {
                    "description": "This is the maximum time that takes to process fulfillment at this location.",
                    "type": "integer"
                },
                "minimumDurationInMinutes": {
                    "description": "This is the minimum time that takes to process fulfillment at this location.",
                    "type": "integer"
                }
            },
            "required": [
                "minimumDurationInMinutes",
                "maximumDurationInMinutes"
            ],
            "type": "object"
        },
        "QuantityType": {
            "additionalProperties": false,
            "properties": {
                "measurementUnitCode": {
                    "description": "Any standardized, reproducible unit that can be used to measure any physical property.",
                    "type": [
                        "string",
                        "null"
                    ]
                },
                "value": {
                    "description": "Provides quantity value and an associated unit of measure code.",
                    "type": "number"
                }
            },
            "required": [
                "value"
            ],
            "type": "object"
        },
        "RetailCategoryCode": {
            "type": "string"
        },
        "RetailDetailsType": {
            "additionalProperties": false,
            "nullable": true,
            "properties": {
                "annualSalesRevenue": {
                    "description": "The total annual sales revenue amount for this location.",
                    "type": "number"
                },
                "buildingAreaSize": {
                    "$ref": "#/definitions/QuantityType"
                },
                "categoryCode": {
                    "description": "Various category flags for this store, e.g. IS_RURAL, IS_FLAGSHIP.",
                    "items": {
                        "type": "string"
                    },
                    "type": [
                        "array",
                        "null"
                    ]
                },
                "competition": {
                    "description": "Information regarding competitive locations.",
                    "items": {
                        "$ref": "#/definitions/CompetitionType"
                    },
                    "type": "array"
                },
                "deliveryStartDate": {
                    "description": "The date when the location started delivering orders to the customer address.",
                    "format": "date",
                    "type": "string"
                },
                "demandChannel": {
                    "description": "Channel for this store e.g. Omni, Traditional.",
                    "type": [
                        "string",
                        "null"
                    ]
                },
                "demography": {
                    "description": "The core demographic for this store e.g. College, Early, Professional, Established, Professional, Retired.",
                    "type": [
                        "string",
                        "null"
                    ]
                },
                "driveUpServiceStartDate": {
                    "description": "The date when the location started drive up service for the customers to pick up the online orders.",
                    "format": "date",
                    "type": "string"
                },
                "isAvailableForAllocation": {
                    "description": "Value is set to true to allow allocation of merchandise to this location.",
                    "type": "boolean"
                },
                "parkingCapacity": {
                    "description": "The capacity of the parking space at location.",
                    "type": "number"
                },
                "remodelDate": {
                    "description": "The date when this store was remodelled.",
                    "items": {
                        "format": "date",
                        "type": "string"
                    },
                    "type": "array"
                },
                "salesAreaSize": {
                    "$ref": "#/definitions/QuantityType"
                },
                "storeFormat": {
                    "description": "Store Format e.g. Convenience, Fuel Station, Traditional.",
                    "type": [
                        "string",
                        "null"
                    ]
                }
            },
            "type": "object"
        },
        "RouteScheduleType": {
            "additionalProperties": false,
            "nullable": true,
            "properties": {
                "beginDay": {
                    "$ref": "#/definitions/DayOfTheWeekEnumerationType"
                },
                "beginTime": {
                    "description": "The hour and minute of the begin day on which the route is scheduled to be dispatched and begin its delivery runs.",
                    "type": "string"
                },
                "endDay": {
                    "$ref": "#/definitions/DayOfTheWeekEnumerationType"
                },
                "endTime": {
                    "description": "The hour and minute of the end day on which the route is scheduled to complete its delivery runs.",
                    "type": "string"
                },
                "routeId": {
                    "description": "The set of characters that uniquely references the transportation movement that is assigned to deliver goods to this store.",
                    "type": [
                        "string",
                        "null"
                    ]
                },
                "stopNumber": {
                    "description": "The numeric position in the route for this store to be delivered.",
                    "type": "integer"
                }
            },
            "type": "object"
        },
        "SegmentActionEnumerationType": {
            "enum": [
                "ADD",
                "CHANGE",
                "DELETE",
                "NO_ACTION"
            ],
            "type": "string"
        },
        "ShipFromType": {
            "additionalProperties": false,
            "properties": {
                "actionCode": {
                    "$ref": "#/definitions/SegmentActionEnumerationType"
                },
                "additionalPartyId": {
                    "description": "Identifier of the location, specified in addition to the GLN.",
                    "items": {
                        "$ref": "#/definitions/AdditionalPartyIdentificationType"
                    },
                    "type": "array"
                },
                "isDefaultShipFromLocation": {
                    "description": "Is this the default shipping warehouse for this store.",
                    "type": "boolean"
                },
                "name": {
                    "description": "Name of the location.",
                    "type": [
                        "string",
                        "null"
                    ]
                },
                "primaryId": {
                    "maxLength": 80,
                    "minLength": 1,
                    "type": "string"
                }
            },
            "required": [
                "primaryId"
            ],
            "type": "object"
        },
        "ShipmentUomType": {
            "enum": [
                "WEIGHT",
                "CUBE",
                "PALLETS",
                "PIECES",
                "UNITS"
            ],
            "type": "string"
        },
        "ShippingCarrierDetailsType": {
            "additionalProperties": false,
            "nullable": true,
            "properties": {
                "carrierId": {
                    "description": "A set of characters that uniquely references a carrier who is the provider of freight services. The carrier is an entity that provides the required equipment and moves shipments on behalf of the shipper or third party logistics provider.",
                    "maxLength": 16,
                    "minLength": 1,
                    "type": [
                        "string",
                        "null"
                    ]
                },
                "carrierName": {
                    "description": "The word or term by which the carrier is known.",
                    "maxLength": 128,
                    "minLength": 1,
                    "type": [
                        "string",
                        "null"
                    ]
                },
                "demurrage": {
                    "description": "Information about the demurrage charges that are levied by the port officials to the carrier.",
                    "items": {
                        "$ref": "#/definitions/DemurrageType"
                    },
                    "type": "array"
                },
                "parcelBillingId": {
                    "description": "The set of characters that uniquely references the party responsible for parcel billing.",
                    "type": [
                        "string",
                        "null"
                    ]
                }
            },
            "type": "object"
        },
        "ShipToType": {
            "additionalProperties": false,
            "properties": {
                "actionCode": {
                    "$ref": "#/definitions/SegmentActionEnumerationType"
                },
                "additionalPartyId": {
                    "description": "Identifier of the location, specified in addition to the GLN.",
                    "items": {
                        "$ref": "#/definitions/AdditionalPartyIdentificationType"
                    },
                    "type": "array"
                },
                "name": {
                    "description": "Name of the location.",
                    "type": [
                        "string",
                        "null"
                    ]
                },
                "primaryId": {
                    "maxLength": 80,
                    "minLength": 1,
                    "type": "string"
                }
            },
            "required": [
                "primaryId"
            ],
            "type": "object"
        },
        "SpecialOperatingHoursType": {
            "additionalProperties": false,
            "properties": {
                "closingTime": {
                    "description": "Time on which the business or facility will close on the specified day.\n",
                    "type": "string"
                },
                "isOperational": {
                    "description": "Indicator specifying whether or not the business or facility is operational on the specified day.\n",
                    "type": "boolean"
                },
                "openingTime": {
                    "description": "Time on which the business or facility will open on the specified day.\n",
                    "type": "string"
                },
                "specialDate": {
                    "description": "Date specifying the day to which the special operating hours apply.\n",
                    "format": "date",
                    "type": "string"
                },
                "specialDateName": {
                    "$ref": "#/definitions/Description80Type"
                }
            },
            "required": [
                "isOperational",
                "specialDate"
            ],
            "type": "object"
        },
        "SplitConstraintType": {
            "enum": [
                "UNCONSTRAINED",
                "LOCATION",
                "OPT_LEVEL"
            ],
            "type": "string"
        },
        "StoreStagingLocationType": {
            "additionalProperties": false,
            "nullable": true,
            "properties": {
                "destinationLocation": {
                    "description": "The specific area in the distribution center in which goods for this store will be collected prior to shipping.",
                    "type": [
                        "string",
                        "null"
                    ]
                },
                "destinationMovementZoneId": {
                    "description": "The set of characters that uniquely refers to a specific floor space in the distribution center at which goods for this store are to be collected.",
                    "type": [
                        "string",
                        "null"
                    ]
                },
                "sortSequence": {
                    "description": "A number corresponding to this store's position in a floor area.",
                    "type": "integer"
                },
                "sourceBuildingId": {
                    "description": "The set of characters that uniquely refers to the building at which the goods to be collected for this store originated.",
                    "type": [
                        "string",
                        "null"
                    ]
                }
            },
            "type": "object"
        },
        "TimeMeasurementType": {
            "additionalProperties": false,
            "properties": {
                "timeMeasurementUnitCode": {
                    "description": "Any standardized, reproducible unit that can be used to measure any physical property.",
                    "type": [
                        "string",
                        "null"
                    ]
                },
                "value": {
                    "description": "Provides time measurement value and an associated unit of measure code.",
                    "type": "number"
                }
            },
            "required": [
                "value"
            ],
            "type": "object"
        },
        "TimeMeasurementUnitCode": {
            "type": "string"
        },
        "TimeZoneNameCode": {
            "type": "string"
        },
        "TrailerDoorType": {
            "enum": [
                "BOTH",
                "SIDE_DOOR",
                "NEAR_TAIL"
            ],
            "type": "string"
        }
    },
    "description": "A message used to define a vendor, plant, distribution center, warehouse, store, or other similar location.  A location can also be used to represent a virtual location, such as an on-line store.",
    "properties": {
        "header": {
            "$ref": "#/definitions/HeaderType"
        },
        "location": {
            "description": "Defines a vendor, plant, distribution center, warehouse, store, or other similar location, can also represent a virtual location.",
            "items": {
                "$ref": "#/definitions/LocationType"
            },
            "type": "array"
        }
    },
    "required": [
        "header",
        "location"
    ],
    "title": "location",
    "type": "object",
    "location": [
        {
            "locationId": "0000100000",
            "basicLocation": {
                "address": {
                    "countryCode": "United States",
                    "city": "New York",
                    "postalCode": "10001",
                    "state": "NY",
                    "streetAddressOne": "123 Main Street"
                },
                "contact": [
                    {
                        "communicationChannel": [
                            {
                                "communicationValue": "john.doe@abclogistics.com"
                            }
                        ],
                        "personName": "000100",
                        "honorific": "Mr.",
                        "personFirstName": "John Doe"
                    }
                ],
                "shipFromLocations": {
                    "shipFrom": [
                        {
                            "primaryId": "0000100000"
                        }
                    ]
                },
                "description": {
                    "languageCode": "EN"
                }
            },
            "parentParty": {
                "name": "ABC Logistics Inc."
            },
            "sales": {
                "organization": "1000",
                "channel": "10",
                "division": "00",
                "partnerFunctions": [
                    {
                        "partySold": "AG",
                        "partnerNumber": "0000100000"
                    },
                    {
                        "partySold": "WE",
                        "partnerNumber": "0000100001"
                    }
                ]
            },
            "financial": {
                "companyCode": "1000",
                "reconciliationAccount": "140000",
                "sortKey": "0001",
                "bankDetails": {
                    "bankKey": "00123456",
                    "bankCountryKey": "US",
                    "bankAccountNumber": "123456789",
                    "bankAccountType": "001"
                },
                "taxDetails": {
                    "taxCategory": "US1",
                    "taxNumber": "123456789"
                }
            },
            "logisticDetails": {
                "carrier": {
                    "primaryId": "0000100001"
                },
                "shipmentCreationRule": "01",
                "shippingZone": "0001",
                "shippingRoute": "0001",
                "transportationType": "01"
            }
        }
    ],
    "unmappedSegments": [
        {
            "EDI_DC40": {
                "EDI_DC40": {
                    "TABNAM": "EDI_DC40",
                    "MANDT": "100",
                    "DOCNUM": "00000000000098765432",
                    "DIRECT": "2",
                    "OUTMOD": "2",
                    "IDOCTYP": "DEBMAS06",
                    "MESTYP": "DEBMAS",
                    "SNDPOR": "SAPECC",
                    "SNDPRT": "LS",
                    "SNDPRN": "SAP_SYSTEM",
                    "RCVPOR": "BY_TMS",
                    "RCVPRT": "LS",
                    "RCVPRN": "BY_TMS_SYSTEM",
                    "@SEGMENT": "1"
                }
            }
        }
    ],
    "unmappedSummary": {
        "EDI_DC40": 1
    },
    "mappingUsage": {
        "location.0.locationId": 1,
        "location.0.basicLocation.address.countryCode": 1,
        "location.0.parentParty.name": 1,
        "location.0.basicLocation.address.city": 1,
        "location.0.basicLocation.address.postalCode": 1,
        "location.0.basicLocation.address.state": 1,
        "location.0.basicLocation.address.streetAddressOne": 1,
        "location.0.basicLocation.contact.0.communicationChannel.0.communicationValue": 3,
        "location.0.basicLocation.shipFromLocations.shipFrom.0.primaryId": 1,
        "location.0.basicLocation.description.languageCode": 1,
        "location.0.sales.organization": 1,
        "location.0.sales.channel": 1,
        "location.0.sales.division": 1,
        "location.0.sales.partnerFunctions.partySold": 2,
        "location.0.sales.partnerFunctions.partnerNumber": 2,
        "location.0.financial.companyCode": 1,
        "location.0.financial.reconciliationAccount": 1,
        "location.0.financial.sortKey": 1,
        "location.0.basicLocation.contact.0.personName": 1,
        "location.0.basicLocation.contact.0.honorific": 1,
        "location.0.basicLocation.contact.0.personFirstName": 1,
        "location.0.logisticDetails.carrier.primaryId": 1,
        "location.0.logisticDetails.shipmentCreationRule": 1,
        "location.0.logisticDetails.shippingZone": 1,
        "location.0.logisticDetails.shippingRoute": 1,
        "location.0.logisticDetails.transportationType": 1,
        "location.0.financial.bankDetails.bankKey": 1,
        "location.0.financial.bankDetails.bankCountryKey": 1,
        "location.0.financial.bankDetails.bankAccountNumber": 1,
        "location.0.financial.bankDetails.bankAccountType": 1,
        "location.0.financial.taxDetails.taxCategory": 1,
        "location.0.financial.taxDetails.taxNumber": 1
    },
    "llmMappingSuggestions": {
        "EDI_DC40": "<think>\nAlright, I need to help map the given XML segment into a BYDM structure using typical SAP IDoc elements. The provided JSON has keys like \"TABNAM\", \"MANDT\", and others. \n\nFirst, I should identify which fields correspond to standard SAP IDoc elements. For example, \"TABNAM\" is usually \"EDI_DC40\", so that can map directly. \"MANDT\" is the message type, which would be \"DEBMAS06\".\n\nNext, looking at the structure, I think it's a DEBMAS segment with a BYDM subsegment. The fields like \"DOCNUM\" might correspond to \"DOC_NUM\". \"DIRECT\" and \"OUTMOD\" could map to \"DIS_TO\" and \"OUT_MOD\" respectively.\n\nI also notice some fields like \"IDOCTYP\", which is the document type, so that would be \"DOCTYPE\". The sender and receiver information can be mapped using standard SAP field mappings like \"SND_POR\", \"RCV_POR\", etc.\n\nThe \"@SEGMENT\" field might need to be handled carefully since it's an internal tag. I'll map it to \"SEG_NO\".\n\nPutting this all together, I'll structure the JSON with a top-level \"DEBMAS\" object containing the subsegments like \"BYDM\". Each subsegment will have their respective fields mapped appropriately.\n\nI should ensure that each key in the subsegment matches typical SAP IDoc field names. For example, \"DOC_NUM\", \"DIS_TO\", and \"OUT_MOD\" are standard for document numbers, direction, and output mode.\n\nDouble-checking to make sure all fields from the original JSON are correctly translated into their corresponding IDoc elements without missing any.\n\nSo, the final structure should have DEBMAS as the top-level with BYDM containing all necessary subfields mapped properly.\n</think>\n\nTo map the given XML segment to a BYDM structure using typical SAP IDoc elements, we can create a JSON configuration that defines the mapping. Here's the suggested JSON snippet:\n\n```json\n{\n  \"DEBMAS\": {\n    \"BYDM\": {\n      \"TABNAM\": \"EDIDC40\",\n      \"MANDT\": \"100\",\n      \"DOCNUM\": \"DOC_NUM\",\n      \"DIRECT\": \"DIS_TO\",\n      \"OUTMOD\": \"OUT_MOD\",\n      \"IDOCTYP\": \"DOCTYPE\",\n      \"MESTYP\": \"ME_TYPE\",\n      \"SNDPOR\": \"SEND_POR\",\n      \"SNDPRT\": \"SEND_PRD\",\n      \"SNDPRN\": \"SEND_PRN\",\n      \"RCVPOR\": \"RCV_POR\",\n      \"RCVPRT\": \"RCV_PRD\",\n      \"RCVPRN\": \"RCV_PRN\",\n      \"@SEGMENT\": \"SEG_NO\"\n    }\n  }\n}\n```\n\nThis JSON mapping configures the XML structure into a BYDM segment with corresponding SAP IDoc fields."
    },
    "sapMetadata": {
        "EDI_DC40": {
            "expectedFields": [
                "FIELD1",
                "FIELD2",
                "FIELD3"
            ],
            "description": "Metadata for EDI_DC40 from SAP system."
        }
    }
}<|MERGE_RESOLUTION|>--- conflicted
+++ resolved
@@ -1477,15 +1477,10 @@
                         "null"
                     ]
                 },
-<<<<<<< HEAD
-                "externalEntityId": {
-                    "description": "This field captures the unique identifier provided by the customer, linking the ingested data to the customer\u2019s original data/entity ID. It ensures traceability and accurate association between the customer\u2019s data and the ingested records.",
-=======
                 "captainLocationId": {
                     "description": "This denotes the captain vendor (locationId), for the order grouping purpose. Used for Order Optimization.",
                     "maxLength": 80,
                     "minLength": 1,
->>>>>>> 5737fd7c
                     "type": [
                         "string",
                         "null"
@@ -1589,15 +1584,7 @@
                     "$ref": "#/definitions/LocationMeasuresType"
                 },
                 "parentLocationId": {
-<<<<<<< HEAD
-                    "description": "This field identifies the parent facility for one or more physical Location, e.g. In LoadBuildSource (LBS) application parentLocationId and (child)locationId combination is used to create multi stop load, were same parent locations STR\u2019s can be grouped into a single load.",
-                    "type": [
-                        "string",
-                        "null"
-                    ],
-=======
                     "description": "This field identifies the parent facility for one or more physical Location, e.g. In LoadBuildSource (LBS) application parentLocationId and (child)locationId combination is used to create multi stop load, were same parent locations STR\u00e2\u20ac\u2122s can be grouped into a single load.",
->>>>>>> 5737fd7c
                     "maxLength": 80,
                     "minLength": 1,
                     "type": [
@@ -2897,76 +2884,20 @@
             }
         }
     ],
-    "unmappedSegments": [
-        {
-            "EDI_DC40": {
-                "EDI_DC40": {
-                    "TABNAM": "EDI_DC40",
-                    "MANDT": "100",
-                    "DOCNUM": "00000000000098765432",
-                    "DIRECT": "2",
-                    "OUTMOD": "2",
-                    "IDOCTYP": "DEBMAS06",
-                    "MESTYP": "DEBMAS",
-                    "SNDPOR": "SAPECC",
-                    "SNDPRT": "LS",
-                    "SNDPRN": "SAP_SYSTEM",
-                    "RCVPOR": "BY_TMS",
-                    "RCVPRT": "LS",
-                    "RCVPRN": "BY_TMS_SYSTEM",
-                    "@SEGMENT": "1"
-                }
-            }
-        }
-    ],
-    "unmappedSummary": {
-        "EDI_DC40": 1
-    },
-    "mappingUsage": {
-        "location.0.locationId": 1,
-        "location.0.basicLocation.address.countryCode": 1,
-        "location.0.parentParty.name": 1,
-        "location.0.basicLocation.address.city": 1,
-        "location.0.basicLocation.address.postalCode": 1,
-        "location.0.basicLocation.address.state": 1,
-        "location.0.basicLocation.address.streetAddressOne": 1,
-        "location.0.basicLocation.contact.0.communicationChannel.0.communicationValue": 3,
-        "location.0.basicLocation.shipFromLocations.shipFrom.0.primaryId": 1,
-        "location.0.basicLocation.description.languageCode": 1,
-        "location.0.sales.organization": 1,
-        "location.0.sales.channel": 1,
-        "location.0.sales.division": 1,
-        "location.0.sales.partnerFunctions.partySold": 2,
-        "location.0.sales.partnerFunctions.partnerNumber": 2,
-        "location.0.financial.companyCode": 1,
-        "location.0.financial.reconciliationAccount": 1,
-        "location.0.financial.sortKey": 1,
-        "location.0.basicLocation.contact.0.personName": 1,
-        "location.0.basicLocation.contact.0.honorific": 1,
-        "location.0.basicLocation.contact.0.personFirstName": 1,
-        "location.0.logisticDetails.carrier.primaryId": 1,
-        "location.0.logisticDetails.shipmentCreationRule": 1,
-        "location.0.logisticDetails.shippingZone": 1,
-        "location.0.logisticDetails.shippingRoute": 1,
-        "location.0.logisticDetails.transportationType": 1,
-        "location.0.financial.bankDetails.bankKey": 1,
-        "location.0.financial.bankDetails.bankCountryKey": 1,
-        "location.0.financial.bankDetails.bankAccountNumber": 1,
-        "location.0.financial.bankDetails.bankAccountType": 1,
-        "location.0.financial.taxDetails.taxCategory": 1,
-        "location.0.financial.taxDetails.taxNumber": 1
-    },
-    "llmMappingSuggestions": {
-        "EDI_DC40": "<think>\nAlright, I need to help map the given XML segment into a BYDM structure using typical SAP IDoc elements. The provided JSON has keys like \"TABNAM\", \"MANDT\", and others. \n\nFirst, I should identify which fields correspond to standard SAP IDoc elements. For example, \"TABNAM\" is usually \"EDI_DC40\", so that can map directly. \"MANDT\" is the message type, which would be \"DEBMAS06\".\n\nNext, looking at the structure, I think it's a DEBMAS segment with a BYDM subsegment. The fields like \"DOCNUM\" might correspond to \"DOC_NUM\". \"DIRECT\" and \"OUTMOD\" could map to \"DIS_TO\" and \"OUT_MOD\" respectively.\n\nI also notice some fields like \"IDOCTYP\", which is the document type, so that would be \"DOCTYPE\". The sender and receiver information can be mapped using standard SAP field mappings like \"SND_POR\", \"RCV_POR\", etc.\n\nThe \"@SEGMENT\" field might need to be handled carefully since it's an internal tag. I'll map it to \"SEG_NO\".\n\nPutting this all together, I'll structure the JSON with a top-level \"DEBMAS\" object containing the subsegments like \"BYDM\". Each subsegment will have their respective fields mapped appropriately.\n\nI should ensure that each key in the subsegment matches typical SAP IDoc field names. For example, \"DOC_NUM\", \"DIS_TO\", and \"OUT_MOD\" are standard for document numbers, direction, and output mode.\n\nDouble-checking to make sure all fields from the original JSON are correctly translated into their corresponding IDoc elements without missing any.\n\nSo, the final structure should have DEBMAS as the top-level with BYDM containing all necessary subfields mapped properly.\n</think>\n\nTo map the given XML segment to a BYDM structure using typical SAP IDoc elements, we can create a JSON configuration that defines the mapping. Here's the suggested JSON snippet:\n\n```json\n{\n  \"DEBMAS\": {\n    \"BYDM\": {\n      \"TABNAM\": \"EDIDC40\",\n      \"MANDT\": \"100\",\n      \"DOCNUM\": \"DOC_NUM\",\n      \"DIRECT\": \"DIS_TO\",\n      \"OUTMOD\": \"OUT_MOD\",\n      \"IDOCTYP\": \"DOCTYPE\",\n      \"MESTYP\": \"ME_TYPE\",\n      \"SNDPOR\": \"SEND_POR\",\n      \"SNDPRT\": \"SEND_PRD\",\n      \"SNDPRN\": \"SEND_PRN\",\n      \"RCVPOR\": \"RCV_POR\",\n      \"RCVPRT\": \"RCV_PRD\",\n      \"RCVPRN\": \"RCV_PRN\",\n      \"@SEGMENT\": \"SEG_NO\"\n    }\n  }\n}\n```\n\nThis JSON mapping configures the XML structure into a BYDM segment with corresponding SAP IDoc fields."
-    },
-    "sapMetadata": {
-        "EDI_DC40": {
-            "expectedFields": [
-                "FIELD1",
-                "FIELD2",
-                "FIELD3"
-            ],
-            "description": "Metadata for EDI_DC40 from SAP system."
-        }
+    "unmappedSegments": [],
+    "header": {
+        "tabnam": "EDI_DC40",
+        "mandt": "100",
+        "docnum": "00000000000098765432",
+        "direct": "2",
+        "outmod": "2",
+        "idoctyp": "DEBMAS06",
+        "mestyp": "DEBMAS",
+        "sndpor": "SAPECC",
+        "sndprt": "LS",
+        "sndprn": "SAP_SYSTEM",
+        "rcvpor": "BY_TMS",
+        "rcvprt": "LS",
+        "rcvprn": "BY_TMS_SYSTEM"
     }
 }